--- conflicted
+++ resolved
@@ -195,10 +195,6 @@
     if(dsrv_)
         delete dsrv_;
 }
-<<<<<<< HEAD
-
-=======
->>>>>>> b384cac8
 void ObstacleLayer::reconfigureCB(costmap_2d::ObstaclePluginConfig &config, uint32_t level)
 {
   enabled_ = config.enabled;
